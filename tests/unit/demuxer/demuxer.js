--- conflicted
+++ resolved
@@ -88,13 +88,7 @@
       cc: 100,
       sn: 6,
       level: 1,
-<<<<<<< HEAD
-      startDTS: 1000,
-      startPTS: 1000,
-      start: undefined
-=======
       startPTS: 1000
->>>>>>> 29ad34d0
     };
     let data = new ArrayBuffer(8),
       initSegment = {},
@@ -111,11 +105,7 @@
       expect(obj1.initSegment).to.equal(initSegment, 'initSegment');
       expect(obj1.audioCodec).to.equal(audioCodec, 'audioCodec');
       expect(obj1.videoCodec).to.equal(videoCodec, 'videoCodec');
-<<<<<<< HEAD
-      expect(obj1.timeOffset).to.equal(newFrag.startDTS, 'timeOffset');
-=======
       expect(obj1.timeOffset).to.equal(newFrag.startPTS, 'timeOffset');
->>>>>>> 29ad34d0
       expect(obj1.discontinuity).to.be.false;
       expect(obj1.trackSwitch).to.be.false;
       expect(obj1.contiguous).to.be.true;
