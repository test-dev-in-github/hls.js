--- conflicted
+++ resolved
@@ -75,11 +75,7 @@
     describe('start and stop', function () {
       it('immediately caps and sets a timer for monitoring size size', function () {
         const detectPlayerSizeSpy = sinon.spy(capLevelController, 'detectPlayerSize');
-<<<<<<< HEAD
-        capLevelController._startCapping();
-=======
         capLevelController.startCapping();
->>>>>>> 85f5cc9b
 
         expect(capLevelController.timer).to.exist;
         expect(firstLevelSpy.set.calledOnce).to.be.true;
@@ -146,8 +142,6 @@
     it('does not start capping on MANIFEST_PARSED if no video codec was signaled in the manifest', function () {
       capLevelController.onManifestParsed({ levels: [{}], altAudio: true });
       expect(startCappingSpy.notCalled).to.be.true;
-<<<<<<< HEAD
-=======
     });
 
     describe('capLevelToPlayerSize', function () {
@@ -187,7 +181,6 @@
         capLevelController.destroy();
         expect(stopCappingSpy.calledOnce).to.be.true;
       });
->>>>>>> 85f5cc9b
     });
   });
 });