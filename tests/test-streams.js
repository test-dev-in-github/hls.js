--- conflicted
+++ resolved
@@ -48,76 +48,39 @@
   bigBuckBunny480p: {
     url: 'https://test-streams.mux.dev/x36xhzz/url_6/193039199_mp4_h264_aac_hq_7.m3u8',
     description: 'Big Buck Bunny - 480p only',
-<<<<<<< HEAD
-    live: false,
-=======
->>>>>>> 04761985
     abr: false,
     blacklist_ua: ['internet explorer']
   },
   arte: {
     url: 'https://test-streams.mux.dev/test_001/stream.m3u8',
     description: 'ARTE China,ABR',
-<<<<<<< HEAD
-    live: false,
-=======
->>>>>>> 04761985
     abr: true
   },
   deltatreDAI: {
     url: 'https://test-streams.mux.dev/dai-discontinuity-deltatre/manifest.m3u8',
     description: 'Ad-insertion in event stream',
-<<<<<<< HEAD
-    live: false,
-=======
->>>>>>> 04761985
     abr: false,
     blacklist_ua: ['internet explorer']
   },
   issue666: {
     url: 'https://playertest.longtailvideo.com/adaptive/issue666/playlists/cisq0gim60007xzvi505emlxx.m3u8',
     description: 'Surveillance footage - https://github.com/video-dev/hls.js/issues/666',
-<<<<<<< HEAD
-    live: false,
-    abr: false,
-    blacklist_ua: ['internet explorer']
-  },
-  /* // went offline for us :( would be good to replace this for regression test with something mimicking the issue
-  issue649: {
-    'url': 'https://cdn3.screen9.com/media/c/W/cW87csHkxsgu5TV1qs78aA_auto_hls.m3u8?auth=qlUjeCtbVdtkDfZYrtveTIVUXX1yuSqgF8wfWabzKpX72r-d5upW88-FHuyRRdnZA_1PKRTGAtTt_6Z-aj22kw',
-    'description': 'hls.js/issues/649',
-    'live': false,
-    'abr': false
-=======
-    abr: false,
-    blacklist_ua: ['internet explorer']
->>>>>>> 04761985
+    abr: false,
+    blacklist_ua: ['internet explorer']
   },
   closedCaptions: {
     url: 'https://playertest.longtailvideo.com/adaptive/captions/playlist.m3u8',
     description: 'CNN special report, with CC',
-<<<<<<< HEAD
-    live: false,
-=======
->>>>>>> 04761985
     abr: false
   },
   customIvBadDts: {
     url: 'https://playertest.longtailvideo.com/adaptive/customIV/prog_index.m3u8',
     description: 'Custom IV with bad PTS DTS',
-<<<<<<< HEAD
-    live: false,
-=======
->>>>>>> 04761985
     abr: false
   },
   oceansAES: {
     url: 'https://playertest.longtailvideo.com/adaptive/oceans_aes/oceans_aes.m3u8',
     description: 'AES encrypted,ABR',
-<<<<<<< HEAD
-    live: false,
-=======
->>>>>>> 04761985
     abr: true
   },
   /*
@@ -131,59 +94,30 @@
   mp3Audio: {
     url: 'https://playertest.longtailvideo.com/adaptive/vod-with-mp3/manifest.m3u8',
     description: 'MP3 VOD demo',
-<<<<<<< HEAD
-    live: false,
-    abr: false,
-    blacklist_ua: ['safari']
-=======
-    abr: false
->>>>>>> 04761985
+    abr: false
   },
   mpegAudioOnly: {
     url: 'https://pl.streamingvideoprovider.com/mp3-playlist/playlist.m3u8',
     description: 'MPEG Audio Only demo',
-<<<<<<< HEAD
-    live: false,
-    abr: false,
-    blacklist_ua: ['internet explorer', 'MicrosoftEdge', 'safari', 'firefox']
-=======
     abr: false,
     blacklist_ua: ['internet explorer', 'MicrosoftEdge', 'firefox']
->>>>>>> 04761985
   },
   fmp4: {
     url: 'https://storage.googleapis.com/shaka-demo-assets/angel-one-hls/hls.m3u8',
     description: 'HLS fMP4 Angel-One multiple audio-tracks',
-<<<<<<< HEAD
-    live: false,
-    abr: false,
-    blacklist_ua: ['safari', 'internet explorer']
-=======
     abr: true,
     blacklist_ua: ['internet explorer']
->>>>>>> 04761985
   },
   fmp4Bitmovin: {
     url: 'https://bitdash-a.akamaihd.net/content/MI201109210084_1/m3u8s-fmp4/f08e80da-bf1d-4e3d-8899-f0f6155f6efa.m3u8',
     description: 'HLS fMP4 by Bitmovin',
-<<<<<<< HEAD
-    live: false,
     abr: true,
-    blacklist_ua: ['safari', 'internet explorer']
-=======
-    abr: true,
-    blacklist_ua: ['internet explorer']
->>>>>>> 04761985
+    blacklist_ua: ['internet explorer']
   },
   offset_pts: {
     url: 'https://test-streams.mux.dev/pts_shift/master.m3u8',
     description: 'DK Turntable, PTS shifted by 2.3s',
-<<<<<<< HEAD
-    live: false,
-    abr: false
-=======
-    abr: true
->>>>>>> 04761985
+    abr: true
   },
   /*
   uspHLSAteam: createTestStream(
@@ -203,12 +137,7 @@
   audioOnlyMultipleLevels: {
     url: 'https://s3.amazonaws.com/qa.jwplayer.com/~alex/121628/new_master.m3u8',
     description: 'Multiple non-alternate audio levels',
-<<<<<<< HEAD
-    live: false,
-    abr: false
-=======
-    abr: true
->>>>>>> 04761985
+    abr: true
   },
   pdtDuplicate: {
     url: 'https://playertest.longtailvideo.com/adaptive/artbeats/manifest.m3u8',
