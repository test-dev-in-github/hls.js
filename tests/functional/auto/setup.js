--- conflicted
+++ resolved
@@ -253,14 +253,7 @@
       capabilities.username = process.env.SAUCE_USERNAME;
       capabilities.accessKey = process.env.SAUCE_ACCESS_KEY;
       capabilities.avoidProxy = true;
-<<<<<<< HEAD
-      browser = browser.usingServer(
-        `http://${process.env.SAUCE_USERNAME}:${process.env.SAUCE_ACCESS_KEY}@ondemand.saucelabs.com:80/wd/hub`
-      );
-=======
-      capabilities.extendedDebugging = true;
       browser = browser.usingServer(`http://${process.env.SAUCE_USERNAME}:${process.env.SAUCE_ACCESS_KEY}@ondemand.saucelabs.com:80/wd/hub`);
->>>>>>> 8333f2ba
     }
 
     browser = browser.withCapabilities(capabilities).build();
