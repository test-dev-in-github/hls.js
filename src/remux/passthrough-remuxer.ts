import type { InitData, InitDataTrack } from '../utils/mp4-tools';
import {
  getDuration,
  getStartDTS,
  offsetStartDTS,
  parseInitSegment,
<<<<<<< HEAD
  parseVideoSegmentTextTrackSamples,
=======
  parseId3TrackSamples,
>>>>>>> f361dd94
} from '../utils/mp4-tools';
import { ElementaryStreamTypes } from '../loader/fragment';
import { logger } from '../utils/logger';
import type { TrackSet } from '../types/track';
import type {
  InitSegmentData,
  RemuxedTrack,
  Remuxer,
  RemuxerResult,
} from '../types/remuxer';
import type {
  DemuxedAudioTrack,
  DemuxedMetadataTrack,
  DemuxedUserdataTrack,
  PassthroughVideoTrack,
} from '../types/demuxer';

class PassThroughRemuxer implements Remuxer {
  private emitInitSegment: boolean = false;
  private audioCodec?: string;
  private videoCodec?: string;
  private initData?: InitData;
  private initPTS?: number;
  private initTracks?: TrackSet;
  private lastEndDTS: number | null = null;

  destroy() {}

  resetTimeStamp(defaultInitPTS) {
    this.initPTS = defaultInitPTS;
    this.lastEndDTS = null;
  }

  resetNextTimestamp() {
    this.lastEndDTS = null;
  }

  resetInitSegment(
    initSegment: Uint8Array | undefined,
    audioCodec: string | undefined,
    videoCodec: string | undefined
  ) {
    this.audioCodec = audioCodec;
    this.videoCodec = videoCodec;
    this.generateInitSegment(initSegment);
    this.emitInitSegment = true;
  }

  generateInitSegment(initSegment: Uint8Array | undefined): void {
    let { audioCodec, videoCodec } = this;
    if (!initSegment || !initSegment.byteLength) {
      this.initTracks = undefined;
      this.initData = undefined;
      return;
    }
    const initData = (this.initData = parseInitSegment(initSegment));

    // Get codec from initSegment or fallback to default
    if (!audioCodec) {
      audioCodec = getParsedTrackCodec(
        initData.audio,
        ElementaryStreamTypes.AUDIO
      );
    }

    if (!videoCodec) {
      videoCodec = getParsedTrackCodec(
        initData.video,
        ElementaryStreamTypes.VIDEO
      );
    }

    const tracks: TrackSet = {};
    if (initData.audio && initData.video) {
      tracks.audiovideo = {
        container: 'video/mp4',
        codec: audioCodec + ',' + videoCodec,
        initSegment,
        id: 'main',
      };
    } else if (initData.audio) {
      tracks.audio = {
        container: 'audio/mp4',
        codec: audioCodec,
        initSegment,
        id: 'audio',
      };
    } else if (initData.video) {
      tracks.video = {
        container: 'video/mp4',
        codec: videoCodec,
        initSegment,
        id: 'main',
      };
    } else {
      logger.warn(
        '[passthrough-remuxer.ts]: initSegment does not contain moov or trak boxes.'
      );
    }
    this.initTracks = tracks;
  }

  remux(
    audioTrack: DemuxedAudioTrack,
    videoTrack: PassthroughVideoTrack,
    id3Track: DemuxedMetadataTrack,
    textTrack: DemuxedUserdataTrack,
    timeOffset: number
  ): RemuxerResult {
    let { initPTS, lastEndDTS } = this;
    const result: RemuxerResult = {
      audio: undefined,
      video: undefined,
      text: textTrack,
      id3: id3Track,
      initSegment: undefined,
    };

    // If we haven't yet set a lastEndDTS, or it was reset, set it to the provided timeOffset. We want to use the
    // lastEndDTS over timeOffset whenever possible; during progressive playback, the media source will not update
    // the media duration (which is what timeOffset is provided as) before we need to process the next chunk.
    if (!Number.isFinite(lastEndDTS!)) {
      lastEndDTS = this.lastEndDTS = timeOffset || 0;
    }

    // The binary segment data is added to the videoTrack in the mp4demuxer. We don't check to see if the data is only
    // audio or video (or both); adding it to video was an arbitrary choice.
    const data = videoTrack.samples;
    if (!data || !data.length) {
      return result;
    }

    const initSegment: InitSegmentData = {
      initPTS: undefined,
      timescale: 1,
    };
    let initData = this.initData;
    if (!initData || !initData.length) {
      this.generateInitSegment(data);
      initData = this.initData;
    }
    if (!initData || !initData.length) {
      // We can't remux if the initSegment could not be generated
      logger.warn('[passthrough-remuxer.ts]: Failed to generate initSegment.');
      return result;
    }
    if (this.emitInitSegment) {
      initSegment.tracks = this.initTracks as TrackSet;
      this.emitInitSegment = false;
    }

    if (!Number.isFinite(initPTS!)) {
      this.initPTS =
        initSegment.initPTS =
        initPTS =
          computeInitPTS(initData, data, lastEndDTS);
    }

    const duration = getDuration(data, initData);
    const startDTS = lastEndDTS as number;
    const endDTS = duration + startDTS;
    offsetStartDTS(initData, data, initPTS as number);

    if (duration > 0) {
      this.lastEndDTS = endDTS;
    } else {
      logger.warn('Duration parsed from mp4 should be greater than zero');
      this.resetNextTimestamp();
    }

    const hasAudio = !!initData.audio;
    const hasVideo = !!initData.video;

    if (hasVideo) {
      const trackId = initData.video?.id;
      const timescale = initData.video?.timescale;
      if (trackId && timescale) {
        textTrack.samples = parseVideoSegmentTextTrackSamples(data, trackId);
        textTrack.timescale = timescale;
      }
    }

    if (textTrack.samples.length) {
      this.remuxText(textTrack);
    }

    let type: any = '';
    if (hasAudio) {
      type += 'audio';
    }

    if (hasVideo) {
      type += 'video';
    }

    const track: RemuxedTrack = {
      data1: data,
      startPTS: startDTS,
      startDTS,
      endPTS: endDTS,
      endDTS,
      type,
      hasAudio,
      hasVideo,
      nb: 1,
      dropped: 0,
    };

    if (this.initPTS != null) {
      const samples = parseId3TrackSamples(data);

      for (let index = 0; index < samples.length; index++) {
        const sample = samples[index];
        if (sample == null) {
          continue;
        }
        if (sample.timescale == null) {
          continue;
        }

        sample.pts = sample.pts / sample.timescale - this.initPTS;
        sample.dts = sample.dts / sample.timescale - this.initPTS;
        sample.duration =
          sample.duration != null
            ? sample.duration / sample.timescale
            : undefined;
        id3Track.samples.push(sample);
      }
    }

    result.audio = track.type === 'audio' ? track : undefined;
    result.video = track.type !== 'audio' ? track : undefined;
    result.text = textTrack;
    result.id3 = id3Track;
    result.initSegment = initSegment;

    return result;
  }

  remuxText(track) {
    track.samples.sort(function (a, b) {
      return a.pts - b.pts;
    });

    const length = track.samples.length;
    let sample;
    const inputTimeScale = track.timescale;
    const initPTS = this.initPTS;
    // consume samples
    if (length && initPTS) {
      for (let index = 0; index < length; index++) {
        sample = track.samples[index];
        // setting text pts, dts to relative time
        // using this._initPTS and this._initDTS to calculate relative time
        // sample.pts = ((sample.pts - initPTS) / inputTimeScale);
        sample.pts = sample.pts / inputTimeScale;
      }
    }
  }
}

const computeInitPTS = (initData, data, timeOffset) =>
  getStartDTS(initData, data) - timeOffset;

function getParsedTrackCodec(
  track: InitDataTrack | undefined,
  type: ElementaryStreamTypes.AUDIO | ElementaryStreamTypes.VIDEO
): string {
  const parsedCodec = track?.codec;
  if (parsedCodec && parsedCodec.length > 4) {
    return parsedCodec;
  }
  // Since mp4-tools cannot parse full codec string (see 'TODO: Parse codec details'... in mp4-tools)
  // Provide defaults based on codec type
  // This allows for some playback of some fmp4 playlists without CODECS defined in manifest
  if (parsedCodec === 'hvc1') {
    return 'hvc1.1.c.L120.90';
  }
  if (parsedCodec === 'av01') {
    return 'av01.0.04M.08';
  }
  if (parsedCodec === 'avc1' || type === ElementaryStreamTypes.VIDEO) {
    return 'avc1.42e01e';
  }
  return 'mp4a.40.5';
}
export default PassThroughRemuxer;<|MERGE_RESOLUTION|>--- conflicted
+++ resolved
@@ -4,11 +4,8 @@
   getStartDTS,
   offsetStartDTS,
   parseInitSegment,
-<<<<<<< HEAD
   parseVideoSegmentTextTrackSamples,
-=======
   parseId3TrackSamples,
->>>>>>> f361dd94
 } from '../utils/mp4-tools';
 import { ElementaryStreamTypes } from '../loader/fragment';
 import { logger } from '../utils/logger';
