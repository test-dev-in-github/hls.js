--- conflicted
+++ resolved
@@ -107,12 +107,8 @@
     hls.off(Events.BUFFER_FLUSHED, this.onBufferFlushed, this);
     hls.off(Events.LEVELS_UPDATED, this.onLevelsUpdated, this);
     hls.off(Events.FRAG_BUFFERED, this.onFragBuffered, this);
-<<<<<<< HEAD
     hls.off(Events.ABORT_SEGMENT_LOADING, this.onAbortSegmentLoading, this);
-    hls.on(Events.VIDEO_PTS_NEEDED, this.onVideoPtsNeeded, this);
-=======
     hls.off(Events.VIDEO_PTS_NEEDED, this.onVideoPtsNeeded, this);
->>>>>>> fcd900f7
   }
 
   protected onHandlerDestroying() {
@@ -1364,7 +1360,6 @@
     return this._forceStartLoad;
   }
 
-<<<<<<< HEAD
   onAbortSegmentLoading(
     event: Events.ABORT_SEGMENT_LOADING,
     data: AbortSegmentLoading
@@ -1376,8 +1371,6 @@
     }
   }
 
-=======
->>>>>>> fcd900f7
   onVideoPtsNeeded(event: Events.VIDEO_PTS_NEEDED, data: VideoPTSNeededCC) {
     this.reAlignCC = data.cc;
   }
