/*
 * Audio Stream Controller
*/

import BinarySearch from '../utils/binary-search';
import BufferHelper from '../helper/buffer-helper';
import Demuxer from '../demux/demuxer';
import Event from '../events';
<<<<<<< HEAD
import EventHandler from '../event-handler';
import * as LevelHelper from '../helper/level-helper';
import TimeRanges from '../utils/timeRanges';
import {ErrorDetails} from '../errors';
import {logger} from '../utils/logger';
import { findFragWithCC } from '../utils/discontinuities';
import {FragmentState} from '../helper/fragment-tracker';
=======
import * as LevelHelper from '../helper/level-helper';import TimeRanges from '../utils/timeRanges';
import {ErrorTypes, ErrorDetails} from '../errors';
import {logger} from '../utils/logger';
import { findFragWithCC } from '../utils/discontinuities';
import TaskLoop from '../task-loop';
>>>>>>> aa4fa1b4

const State = {
  STOPPED : 'STOPPED',
  STARTING : 'STARTING',
  IDLE : 'IDLE',
  PAUSED : 'PAUSED',
  KEY_LOADING : 'KEY_LOADING',
  FRAG_LOADING : 'FRAG_LOADING',
  FRAG_LOADING_WAITING_RETRY : 'FRAG_LOADING_WAITING_RETRY',
  WAITING_TRACK : 'WAITING_TRACK',
  PARSING : 'PARSING',
  PARSED : 'PARSED',
  BUFFER_FLUSHING : 'BUFFER_FLUSHING',
  ENDED : 'ENDED',
  ERROR : 'ERROR',
  WAITING_INIT_PTS : 'WAITING_INIT_PTS'
};

class AudioStreamController extends TaskLoop {

  constructor(hls, fragmentTracker) {
    super(hls,
      Event.MEDIA_ATTACHED,
      Event.MEDIA_DETACHING,
      Event.AUDIO_TRACKS_UPDATED,
      Event.AUDIO_TRACK_SWITCHING,
      Event.AUDIO_TRACK_LOADED,
      Event.KEY_LOADED,
      Event.FRAG_LOADED,
      Event.FRAG_PARSING_INIT_SEGMENT,
      Event.FRAG_PARSING_DATA,
      Event.FRAG_PARSED,
      Event.ERROR,
      Event.BUFFER_RESET,
      Event.BUFFER_CREATED,
      Event.BUFFER_APPENDED,
      Event.BUFFER_FLUSHED,
      Event.INIT_PTS_FOUND);
    this.fragmentTracker = fragmentTracker;
    this.config = hls.config;
    this.audioCodecSwap = false;
    this._state = State.STOPPED;
    this.initPTS = [];
    this.waitingFragment = null;
    this.videoTrackCC = null;
  }

  onHandlerDestroying() {
    this.stopLoad();
  }

  onHandlerDestroyed() {
    this.state = State.STOPPED;
    this.fragmentTracker = null;
  }

  //Signal that video PTS was found
  onInitPtsFound(data) {
    var demuxerId=data.id, cc = data.frag.cc, initPTS = data.initPTS;
    if(demuxerId === 'main') {
      //Always update the new INIT PTS
      //Can change due level switch
      this.initPTS[cc] = initPTS;
      this.videoTrackCC = cc;
      logger.log(`InitPTS for cc: ${cc} found from video track: ${initPTS}`);

      //If we are waiting we need to demux/remux the waiting frag
      //With the new initPTS
      if (this.state === State.WAITING_INIT_PTS) {
        this.tick();
      }
    }
  }

  startLoad(startPosition) {
    if (this.tracks) {
      var lastCurrentTime = this.lastCurrentTime;
      this.stopLoad();
      this.setInterval(100);
      this.fragLoadError = 0;
      if (lastCurrentTime > 0 && startPosition === -1) {
        logger.log(`audio:override startPosition with lastCurrentTime @${lastCurrentTime.toFixed(3)}`);
        this.state = State.IDLE;
      } else {
        this.lastCurrentTime = this.startPosition ? this.startPosition : startPosition;
        this.state = State.STARTING;
      }
      this.nextLoadPosition = this.startPosition = this.lastCurrentTime;
      this.tick();
    } else {
      this.startPosition = startPosition;
      this.state = State.STOPPED;
    }
  }

  stopLoad() {
    var frag = this.fragCurrent;
    if (frag) {
      if (frag.loader) {
        frag.loader.abort();
      }
      this.fragmentTracker.removeFragment(frag);
      this.fragCurrent = null;
    }
    this.fragPrevious = null;
    if (this.demuxer) {
      this.demuxer.destroy();
      this.demuxer = null;
    }
    this.state = State.STOPPED;
  }

  set state(nextState) {
    if (this.state !== nextState) {
      const previousState = this.state;
      this._state = nextState;
      logger.log(`audio stream:${previousState}->${nextState}`);
    }
  }

  get state() {
    return this._state;
  }

  doTick() {
    var pos, track, trackDetails, hls = this.hls, config = hls.config;
    //logger.log('audioStream:' + this.state);
    switch(this.state) {
      case State.ERROR:
        //don't do anything in error state to avoid breaking further ...
      case State.PAUSED:
        //don't do anything in paused state either ...
      case State.BUFFER_FLUSHING:
        break;
      case State.STARTING:
        this.state = State.WAITING_TRACK;
        this.loadedmetadata = false;
        break;
      case State.IDLE:
        const tracks = this.tracks;
        // audio tracks not received => exit loop
        if (!tracks) {
          break;
        }
        // if video not attached AND
        // start fragment already requested OR start frag prefetch disable
        // exit loop
        // => if media not attached but start frag prefetch is enabled and start frag not requested yet, we will not exit loop
        if (!this.media &&
          (this.startFragRequested || !config.startFragPrefetch)) {
          break;
        }
        // determine next candidate fragment to be loaded, based on current position and
        //  end of buffer position
        // if we have not yet loaded any fragment, start loading from start position
        if (this.loadedmetadata) {
          pos = this.media.currentTime;
        } else {
          pos = this.nextLoadPosition;
          if (pos === undefined) {
            break;
          }
        }
        let media = this.mediaBuffer ? this.mediaBuffer : this.media,
            videoBuffer = this.videoBuffer ? this.videoBuffer : this.media,
            bufferInfo = BufferHelper.bufferInfo(media,pos,config.maxBufferHole),
            mainBufferInfo = BufferHelper.bufferInfo(videoBuffer,pos,config.maxBufferHole),
            bufferLen = bufferInfo.len,
            bufferEnd = bufferInfo.end,
            fragPrevious = this.fragPrevious,
            // ensure we buffer at least config.maxBufferLength (default 30s)
            // once we reach that threshold, don't buffer more than video (mainBufferInfo.len)
            maxBufLen = Math.max(config.maxBufferLength,mainBufferInfo.len),
            audioSwitch = this.audioSwitch,
            trackId = this.trackId;

        // if buffer length is less than maxBufLen try to load a new fragment
        if ((bufferLen < maxBufLen || audioSwitch) && trackId < tracks.length) {
          trackDetails = tracks[trackId].details;
          // if track info not retrieved yet, switch state and wait for track retrieval
          if (typeof trackDetails === 'undefined') {
            this.state = State.WAITING_TRACK;
            break;
          }

          // check if we need to finalize media stream
          // we just got done loading the final fragment and there is no other buffered range after ...
          // rationale is that in case there are any buffered ranges after, it means that there are unbuffered portion in between
          // so we should not switch to ENDED in that case, to be able to buffer them
          if (!audioSwitch && !trackDetails.live && fragPrevious && fragPrevious.sn === trackDetails.endSN  && !bufferInfo.nextStart) {
              // if we are not seeking or if we are seeking but everything (almost) til the end is buffered, let's signal eos
              // we don't compare exactly media.duration === bufferInfo.end as there could be some subtle media duration difference when switching
              // between different renditions. using half frag duration should help cope with these cases.
              if (!this.media.seeking || (this.media.duration-bufferEnd) < fragPrevious.duration/2) {
              // Finalize the media stream
              this.hls.trigger(Event.BUFFER_EOS,{ type : 'audio'});
              this.state = State.ENDED;
              break;
            }
          }

          // find fragment index, contiguous with end of buffer position
          let fragments = trackDetails.fragments,
              fragLen = fragments.length,
              start = fragments[0].start,
              end = fragments[fragLen-1].start + fragments[fragLen-1].duration,
              frag;

          // When switching audio track, reload audio as close as possible to currentTime
          if(audioSwitch){
            if (trackDetails.live && !trackDetails.PTSKnown) {
              logger.log(`switching audiotrack, live stream, unknown PTS,load first fragment`);
              bufferEnd = 0;
            } else {
              bufferEnd = pos;
              // if currentTime (pos) is less than alt audio playlist start time, it means that alt audio is ahead of currentTime
              if (trackDetails.PTSKnown && pos < start) {
                // if everything is buffered from pos to start or if audio buffer upfront, let's seek to start
                if (bufferInfo.end > start || bufferInfo.nextStart) {
                  logger.log('alt audio track ahead of main track, seek to start of alt audio track');
                  this.media.currentTime = start + 0.05;
                } else {
                  return;
                }
              }
            }
          }
          if (trackDetails.initSegment && !trackDetails.initSegment.data) {
              frag = trackDetails.initSegment;
           }
          // if bufferEnd before start of playlist, load first fragment
          else if (bufferEnd <= start) {
            frag = fragments[0];
            if (this.videoTrackCC !== null && frag.cc !== this.videoTrackCC) {
              // Ensure we find a fragment which matches the continuity of the video track
              frag = findFragWithCC(fragments, this.videoTrackCC);
            }
            if (trackDetails.live && frag.loadIdx && frag.loadIdx === this.fragLoadIdx) {
              // we just loaded this first fragment, and we are still lagging behind the start of the live playlist
              // let's force seek to start
              const nextBuffered = bufferInfo.nextStart ? bufferInfo.nextStart : start;
              logger.log(`no alt audio available @currentTime:${this.media.currentTime}, seeking @${nextBuffered + 0.05}`);
              this.media.currentTime = nextBuffered + 0.05;
              return;
            }
          } else {
            let foundFrag;
            let maxFragLookUpTolerance = config.maxFragLookUpTolerance;
            const fragNext = fragPrevious ? fragments[fragPrevious.sn - fragments[0].sn + 1] : undefined;
            let fragmentWithinToleranceTest = (candidate) => {
              // offset should be within fragment boundary - config.maxFragLookUpTolerance
              // this is to cope with situations like
              // bufferEnd = 9.991
              // frag[Ø] : [0,10]
              // frag[1] : [10,20]
              // bufferEnd is within frag[0] range ... although what we are expecting is to return frag[1] here
              //              frag start               frag start+duration
              //                  |-----------------------------|
              //              <--->                         <--->
              //  ...--------><-----------------------------><---------....
              // previous frag         matching fragment         next frag
              //  return -1             return 0                 return 1
              //logger.log(`level/sn/start/end/bufEnd:${level}/${candidate.sn}/${candidate.start}/${(candidate.start+candidate.duration)}/${bufferEnd}`);
              // Set the lookup tolerance to be small enough to detect the current segment - ensures we don't skip over very small segments
              let candidateLookupTolerance = Math.min(maxFragLookUpTolerance, candidate.duration);
              if ((candidate.start + candidate.duration - candidateLookupTolerance) <= bufferEnd) {
                return 1;
              }// if maxFragLookUpTolerance will have negative value then don't return -1 for first element
              else if (candidate.start - candidateLookupTolerance > bufferEnd && candidate.start) {
                return -1;
              }
              return 0;
            };

            if (bufferEnd < end) {
              if (bufferEnd > end - maxFragLookUpTolerance) {
                maxFragLookUpTolerance = 0;
              }
              // Prefer the next fragment if it's within tolerance
              if (fragNext && !fragmentWithinToleranceTest(fragNext)) {
                foundFrag = fragNext;
              } else {
                foundFrag = BinarySearch.search(fragments, fragmentWithinToleranceTest);
              }
            } else {
              // reach end of playlist
              foundFrag = fragments[fragLen-1];
            }
            if (foundFrag) {
              frag = foundFrag;
              start = foundFrag.start;
              //logger.log('find SN matching with pos:' +  bufferEnd + ':' + frag.sn);
              if (fragPrevious && frag.level === fragPrevious.level && frag.sn === fragPrevious.sn) {
                if (frag.sn < trackDetails.endSN) {
                  frag = fragments[frag.sn + 1 - trackDetails.startSN];
                  logger.log(`SN just loaded, load next one: ${frag.sn}`);
                } else {
                  frag = null;
                }
              }
            }
          }
          if(frag) {
            //logger.log('      loading frag ' + i +',pos/bufEnd:' + pos.toFixed(3) + '/' + bufferEnd.toFixed(3));
            if (frag.decryptdata && (frag.decryptdata.uri != null) && (frag.decryptdata.key == null)) {
              logger.log(`Loading key for ${frag.sn} of [${trackDetails.startSN} ,${trackDetails.endSN}],track ${trackId}`);
              this.state = State.KEY_LOADING;
              hls.trigger(Event.KEY_LOADING, {frag: frag});
            } else {
              logger.log(`Loading ${frag.sn}, cc: ${frag.cc} of [${trackDetails.startSN} ,${trackDetails.endSN}],track ${trackId}, currentTime:${pos},bufferEnd:${bufferEnd.toFixed(3)}`);
              // Check if fragment is not loaded
              if(this.fragmentTracker.getState(frag) === FragmentState.NOT_LOADED) {
                this.fragCurrent = frag;
                this.startFragRequested = true;
                if (!isNaN(frag.sn)) {
                  this.nextLoadPosition = frag.start + frag.duration;
                }
                hls.trigger(Event.FRAG_LOADING, {frag});
                this.state = State.FRAG_LOADING;
              }
            }
          }
        }
        break;
      case State.WAITING_TRACK:
        track = this.tracks[this.trackId];
        // check if playlist is already loaded
        if (track && track.details) {
          this.state = State.IDLE;
        }
        break;
      case State.FRAG_LOADING_WAITING_RETRY:
        var now = performance.now();
        var retryDate = this.retryDate;
        media = this.media;
        var isSeeking = media && media.seeking;
        // if current time is gt than retryDate, or if media seeking let's switch to IDLE state to retry loading
        if(!retryDate || (now >= retryDate) || isSeeking) {
          logger.log(`audioStreamController: retryDate reached, switch back to IDLE state`);
          this.state = State.IDLE;
        }
        break;
      case State.WAITING_INIT_PTS:
      const videoTrackCC = this.videoTrackCC;
        if (this.initPTS[videoTrackCC] === undefined) {
          break;
        }

        // Ensure we don't get stuck in the WAITING_INIT_PTS state if the waiting frag CC doesn't match any initPTS
        const waitingFrag = this.waitingFragment;
        if (waitingFrag) {
          const waitingFragCC = waitingFrag.frag.cc;
          if (videoTrackCC !== waitingFragCC) {
            track = this.tracks[this.trackId];
            if (track.details && track.details.live) {
              logger.warn(`Waiting fragment CC (${waitingFragCC}) does not match video track CC (${videoTrackCC})`);
              this.waitingFragment = null;
              this.state = State.IDLE;
            }
          } else {
            this.state = State.FRAG_LOADING;
            this.onFragLoaded(this.waitingFragment);
            this.waitingFragment = null;
          }
        } else {
          this.state = State.IDLE;
        }

        break;
      case State.STOPPED:
      case State.FRAG_LOADING:
      case State.PARSING:
      case State.PARSED:
      case State.ENDED:
        break;
      default:
        break;
    }
  }

  onMediaAttached(data) {
    var media = this.media = this.mediaBuffer = data.media;
    this.onvseeking = this.onMediaSeeking.bind(this);
    this.onvended = this.onMediaEnded.bind(this);
    media.addEventListener('seeking', this.onvseeking);
    media.addEventListener('ended', this.onvended);
    let config = this.config;
    if(this.tracks && config.autoStartLoad) {
      this.startLoad(config.startPosition);
    }
  }

  onMediaDetaching() {
    var media = this.media;
    if (media && media.ended) {
      logger.log('MSE detaching and video ended, reset startPosition');
      this.startPosition = this.lastCurrentTime = 0;
    }

    // remove video listeners
    if (media) {
      media.removeEventListener('seeking', this.onvseeking);
      media.removeEventListener('ended', this.onvended);
      this.onvseeking = this.onvseeked  = this.onvended = null;
    }
    this.media = this.mediaBuffer = this.videoBuffer = null;
    this.loadedmetadata = false;
    this.stopLoad();
  }

  onMediaSeeking() {
    if (this.state === State.ENDED) {
        // switch to IDLE state to check for potential new fragment
        this.state = State.IDLE;
    }
    if (this.media) {
      this.lastCurrentTime = this.media.currentTime;
    }
    // tick to speed up processing
    this.tick();
  }

  onMediaEnded() {
    // reset startPosition and lastCurrentTime to restart playback @ stream beginning
    this.startPosition = this.lastCurrentTime = 0;
  }


  onAudioTracksUpdated(data) {
    logger.log('audio tracks updated');
    this.tracks = data.audioTracks;
  }

  onAudioTrackSwitching(data) {
    // if any URL found on new audio track, it is an alternate audio track
    var altAudio = !!data.url;
    this.trackId = data.id;

    this.fragCurrent = null;
    this.state = State.PAUSED;
    this.waitingFragment=null;
    // destroy useless demuxer when switching audio to main
    if (!altAudio) {
      if (this.demuxer) {
        this.demuxer.destroy();
        this.demuxer = null;
      }
    } else {
      // switching to audio track, start timer if not already started
      this.setInterval(100);
    }

    //should we switch tracks ?
    if(altAudio){
      this.audioSwitch = true;
      //main audio track are handled by stream-controller, just do something if switching to alt audio track
      this.state=State.IDLE;
    }
    this.tick();
  }

  onAudioTrackLoaded(data) {
    var newDetails = data.details,
        trackId = data.id,
        track = this.tracks[trackId],
        duration = newDetails.totalduration,
        sliding = 0;

    logger.log(`track ${trackId} loaded [${newDetails.startSN},${newDetails.endSN}],duration:${duration}`);

    if (newDetails.live) {
      var curDetails = track.details;
      if (curDetails && newDetails.fragments.length > 0) {
        // we already have details for that level, merge them
        LevelHelper.mergeDetails(curDetails,newDetails);
        sliding = newDetails.fragments[0].start;
        // TODO
        //this.liveSyncPosition = this.computeLivePosition(sliding, curDetails);
        if (newDetails.PTSKnown) {
          logger.log(`live audio playlist sliding:${sliding.toFixed(3)}`);
        } else {
          logger.log('live audio playlist - outdated PTS, unknown sliding');
        }
      } else {
        newDetails.PTSKnown = false;
        logger.log('live audio playlist - first load, unknown sliding');
      }
    } else {
      newDetails.PTSKnown = false;
    }
    track.details = newDetails;

    // compute start position
    if (!this.startFragRequested) {
    // compute start position if set to -1. use it straight away if value is defined
      if (this.startPosition === -1) {
        // first, check if start time offset has been set in playlist, if yes, use this value
        let startTimeOffset = newDetails.startTimeOffset;
        if(!isNaN(startTimeOffset)) {
          logger.log(`start time offset found in playlist, adjust startPosition to ${startTimeOffset}`);
          this.startPosition = startTimeOffset;
        } else {
          this.startPosition = 0;
        }
      }
      this.nextLoadPosition = this.startPosition;
    }
    // only switch batck to IDLE state if we were waiting for track to start downloading a new fragment
    if (this.state === State.WAITING_TRACK) {
      this.state = State.IDLE;
    }
    //trigger handler right now
    this.tick();
  }

  onKeyLoaded() {
    if (this.state === State.KEY_LOADING) {
      this.state = State.IDLE;
      this.tick();
    }
  }

  onFragLoaded(data) {
    var fragCurrent = this.fragCurrent,
        fragLoaded = data.frag;
    if (this.state === State.FRAG_LOADING &&
        fragCurrent &&
        fragLoaded.type === 'audio' &&
        fragLoaded.level === fragCurrent.level &&
        fragLoaded.sn === fragCurrent.sn) {
        var track = this.tracks[this.trackId],
            details = track.details,
            duration = details.totalduration,
            trackId = fragCurrent.level,
            sn = fragCurrent.sn,
            cc = fragCurrent.cc,
            audioCodec = this.config.defaultAudioCodec || track.audioCodec || 'mp4a.40.2',
            stats = this.stats = data.stats;
      if (sn === 'initSegment') {
        this.state = State.IDLE;

        stats.tparsed = stats.tbuffered = performance.now();
        details.initSegment.data = data.payload;
        this.hls.trigger(Event.FRAG_BUFFERED, {stats: stats, frag: fragCurrent, id : 'audio'});
        this.tick();
      } else {
        this.state = State.PARSING;
        // transmux the MPEG-TS data to ISO-BMFF segments
        this.appended = false;
        if(!this.demuxer) {
          this.demuxer = new Demuxer(this.hls,'audio');
        }
        //Check if we have video initPTS
        // If not we need to wait for it
        let initPTS = this.initPTS[cc];
        let initSegmentData = details.initSegment ? details.initSegment.data : [];
        if (details.initSegment || initPTS !== undefined) {
          this.pendingBuffering = true;
          logger.log(`Demuxing ${sn} of [${details.startSN} ,${details.endSN}],track ${trackId}`);
          // time Offset is accurate if level PTS is known, or if playlist is not sliding (not live)
          let accurateTimeOffset = false; //details.PTSKnown || !details.live;
          this.demuxer.push(data.payload, initSegmentData, audioCodec, null, fragCurrent, duration, accurateTimeOffset, initPTS);
        } else {
          logger.log(`unknown video PTS for continuity counter ${cc}, waiting for video PTS before demuxing audio frag ${sn} of [${details.startSN} ,${details.endSN}],track ${trackId}`);
          this.waitingFragment=data;
          this.state=State.WAITING_INIT_PTS;
        }
      }
    }
    this.fragLoadError = 0;
  }

  onFragParsingInitSegment(data) {

    const fragCurrent = this.fragCurrent;
    const fragNew = data.frag;
    if (fragCurrent &&
        data.id === 'audio' &&
        fragNew.sn === fragCurrent.sn &&
        fragNew.level === fragCurrent.level &&
        this.state === State.PARSING) {
      let tracks = data.tracks, track;

      // delete any video track found on audio demuxer
      if (tracks.video) {
        delete tracks.video;
      }

      // include levelCodec in audio and video tracks
      track = tracks.audio;
      if(track) {
        track.levelCodec = track.codec;
        track.id = data.id;
        this.hls.trigger(Event.BUFFER_CODECS,tracks);
        logger.log(`audio track:audio,container:${track.container},codecs[level/parsed]=[${track.levelCodec}/${track.codec}]`);
        let initSegment = track.initSegment;
        if (initSegment) {

          let appendObj = {type: 'audio', data: initSegment, parent: 'audio', content : 'initSegment'};
          if (this.audioSwitch) {
            this.pendingData = [appendObj];
          } else {
            this.appended = true;
            // arm pending Buffering flag before appending a segment
            this.pendingBuffering = true;
            this.hls.trigger(Event.BUFFER_APPENDING, appendObj);
          }
        }
        //trigger handler right now
        this.tick();
      }
    }
  }

  onFragParsingData(data) {
    const fragCurrent = this.fragCurrent;
    const fragNew = data.frag;
    if (fragCurrent &&
        data.id === 'audio' &&
        data.type === 'audio' &&
        fragNew.sn === fragCurrent.sn &&
        fragNew.level === fragCurrent.level &&
        this.state === State.PARSING) {
      let trackId= this.trackId,
          track = this.tracks[trackId],
          hls = this.hls;

      if (isNaN(data.endPTS)) {
        data.endPTS = data.startPTS + fragCurrent.duration;
        data.endDTS = data.startDTS + fragCurrent.duration;
      }

      if(!fragCurrent.mediaChannels) {
        // Set is used because the elements do not repeat
        fragCurrent.mediaChannels = new Set();
      }
      fragCurrent.mediaChannels.add(data.type);

      logger.log(`parsed ${data.type},PTS:[${data.startPTS.toFixed(3)},${data.endPTS.toFixed(3)}],DTS:[${data.startDTS.toFixed(3)}/${data.endDTS.toFixed(3)}],nb:${data.nb}`);
      LevelHelper.updateFragPTSDTS(track.details,fragCurrent,data.startPTS,data.endPTS);

      let audioSwitch = this.audioSwitch, media = this.media, appendOnBufferFlush = false;
      //Only flush audio from old audio tracks when PTS is known on new audio track
      if(audioSwitch && media) {
        if (media.readyState) {
          let currentTime = media.currentTime;
          logger.log('switching audio track : currentTime:'+ currentTime);
          if (currentTime >= data.startPTS) {
            logger.log('switching audio track : flushing all audio');
            this.state = State.BUFFER_FLUSHING;
            hls.trigger(Event.BUFFER_FLUSHING, {startOffset: 0 , endOffset: Number.POSITIVE_INFINITY, type : 'audio'});
            appendOnBufferFlush = true;
            //Lets announce that the initial audio track switch flush occur
            this.audioSwitch = false;
            hls.trigger(Event.AUDIO_TRACK_SWITCHED, {id : trackId});
          }
        } else {
          //Lets announce that the initial audio track switch flush occur
          this.audioSwitch=false;
          hls.trigger(Event.AUDIO_TRACK_SWITCHED, {id : trackId});
        }
      }

      let pendingData = this.pendingData;

      if (!pendingData) {
        console.warn('Apparently attempt to enqueue media payload without codec initialization data upfront');
        hls.trigger(Event.ERROR, {type: ErrorTypes.MEDIA_ERROR, details: null, fatal: true});
        return;
      }

      if(!this.audioSwitch) {
        [data.data1, data.data2].forEach(buffer => {
          if (buffer && buffer.length) {

            pendingData.push({type: data.type, data: buffer, parent: 'audio', content: 'data'});
          }
        });
      if (!appendOnBufferFlush && pendingData.length) {
          pendingData.forEach(appendObj => {
            // only append in PARSING state (rationale is that an appending error could happen synchronously on first segment appending)
            // in that case it is useless to append following segments
            if (this.state === State.PARSING) {
              // arm pending Buffering flag before appending a segment
              this.pendingBuffering = true;
              this.hls.trigger(Event.BUFFER_APPENDING, appendObj);
            }
          });
          this.pendingData = [];
          this.appended = true;
        }
      }
      //trigger handler right now
      this.tick();
    }
  }

  onFragParsed(data) {
    const fragCurrent = this.fragCurrent;
    const fragNew = data.frag;
    if (fragCurrent &&
        data.id === 'audio' &&
        fragNew.sn === fragCurrent.sn &&
        fragNew.level === fragCurrent.level &&
        this.state === State.PARSING) {
      this.stats.tparsed = performance.now();
      this.state = State.PARSED;
      this._checkAppendedParsed();
    }
  }

 onBufferReset() {
    // reset reference to sourcebuffers
    this.mediaBuffer = this.videoBuffer = null;
    this.loadedmetadata = false;
 }

  onBufferCreated(data) {
    let audioTrack = data.tracks.audio;
    if (audioTrack) {
      this.mediaBuffer = audioTrack.buffer;
      this.loadedmetadata = true;
    }
    if (data.tracks.video) {
      this.videoBuffer = data.tracks.video.buffer;
    }
  }

  onBufferAppended(data) {
    if (data.parent === 'audio') {
      const state = this.state;
      if (state === State.PARSING || state === State.PARSED) {
        // check if all buffers have been appended
        this.pendingBuffering = (data.pending > 0);
        this._checkAppendedParsed();
      }
    }
  }

  _checkAppendedParsed() {
    //trigger handler right now
    if (this.state === State.PARSED && (!this.appended || !this.pendingBuffering))   {
      let frag = this.fragCurrent, stats = this.stats, hls = this.hls;
      if (frag) {
        this.fragPrevious = frag;
        stats.tbuffered = performance.now();
        hls.trigger(Event.FRAG_BUFFERED, {stats: stats, frag: frag, id : 'audio'});
        let media = this.mediaBuffer ? this.mediaBuffer : this.media;
        logger.log(`audio buffered : ${TimeRanges.toString(media.buffered)}`);
        if (this.audioSwitch && this.appended) {
          this.audioSwitch = false;
          hls.trigger(Event.AUDIO_TRACK_SWITCHED, {id : this.trackId});
        }
        this.state = State.IDLE;
      }
      this.tick();
    }
  }

  onError(data) {
    let frag = data.frag;
    // don't handle frag error not related to audio fragment
    if (frag && frag.type !== 'audio') {
      return;
    }
    switch(data.details) {
      case ErrorDetails.FRAG_LOAD_ERROR:
      case ErrorDetails.FRAG_LOAD_TIMEOUT:
        if(!data.fatal) {
          var loadError = this.fragLoadError;
          if(loadError) {
            loadError++;
          } else {
            loadError=1;
          }
          let config = this.config;
          if (loadError <= config.fragLoadingMaxRetry) {
            this.fragLoadError = loadError;
            // exponential backoff capped to config.fragLoadingMaxRetryTimeout
            var delay = Math.min(Math.pow(2,loadError-1)*config.fragLoadingRetryDelay,config.fragLoadingMaxRetryTimeout);
            logger.warn(`audioStreamController: frag loading failed, retry in ${delay} ms`);
            this.retryDate = performance.now() + delay;
            // retry loading state
            this.state = State.FRAG_LOADING_WAITING_RETRY;
          } else {
            logger.error(`audioStreamController: ${data.details} reaches max retry, redispatch as fatal ...`);
            // switch error to fatal
            data.fatal = true;
            this.state = State.ERROR;
          }
        }
        break;
      case ErrorDetails.AUDIO_TRACK_LOAD_ERROR:
      case ErrorDetails.AUDIO_TRACK_LOAD_TIMEOUT:
      case ErrorDetails.KEY_LOAD_ERROR:
      case ErrorDetails.KEY_LOAD_TIMEOUT:
        //  when in ERROR state, don't switch back to IDLE state in case a non-fatal error is received
        if(this.state !== State.ERROR) {
            // if fatal error, stop processing, otherwise move to IDLE to retry loading
            this.state = data.fatal ? State.ERROR : State.IDLE;
            logger.warn(`audioStreamController: ${data.details} while loading frag,switch to ${this.state} state ...`);
        }
        break;
      case ErrorDetails.BUFFER_FULL_ERROR:
        // if in appending state
        if (data.parent === 'audio' && (this.state === State.PARSING || this.state === State.PARSED)) {
          const media = this.mediaBuffer,
                currentTime = this.media.currentTime,
                mediaBuffered = media && BufferHelper.isBuffered(media,currentTime) && BufferHelper.isBuffered(media,currentTime+0.5);
          // reduce max buf len if current position is buffered
          if (mediaBuffered) {
            const config = this.config;
            if(config.maxMaxBufferLength >= config.maxBufferLength) {
              // reduce max buffer length as it might be too high. we do this to avoid loop flushing ...
              config.maxMaxBufferLength/=2;
              logger.warn(`audio:reduce max buffer length to ${config.maxMaxBufferLength}s`);
            }
            this.state = State.IDLE;
          } else {
            // current position is not buffered, but browser is still complaining about buffer full error
            // this happens on IE/Edge, refer to https://github.com/video-dev/hls.js/pull/708
            // in that case flush the whole audio buffer to recover
            logger.warn('buffer full error also media.currentTime is not buffered, flush audio buffer');
            this.fragCurrent = null;
            // flush everything
            this.state = State.BUFFER_FLUSHING;
            this.hls.trigger(Event.BUFFER_FLUSHING, {startOffset: 0 , endOffset: Number.POSITIVE_INFINITY, type : 'audio'});
          }
        }
        break;
      default:
        break;
    }
  }

  onBufferFlushed() {
    let pendingData = this.pendingData;
    if (pendingData && pendingData.length) {
      logger.log('appending pending audio data on Buffer Flushed');
      pendingData.forEach(appendObj => {
        this.hls.trigger(Event.BUFFER_APPENDING, appendObj);
      });
      this.appended = true;
      this.pendingData = [];
      this.state = State.PARSED;
    } else {
      // move to IDLE once flush complete. this should trigger new fragment loading
      this.state = State.IDLE;
      // reset reference to frag
      this.fragPrevious = null;
      this.tick();
    }
  }
}
export default AudioStreamController;
<|MERGE_RESOLUTION|>--- conflicted
+++ resolved
@@ -6,21 +6,13 @@
 import BufferHelper from '../helper/buffer-helper';
 import Demuxer from '../demux/demuxer';
 import Event from '../events';
-<<<<<<< HEAD
-import EventHandler from '../event-handler';
 import * as LevelHelper from '../helper/level-helper';
 import TimeRanges from '../utils/timeRanges';
-import {ErrorDetails} from '../errors';
-import {logger} from '../utils/logger';
-import { findFragWithCC } from '../utils/discontinuities';
-import {FragmentState} from '../helper/fragment-tracker';
-=======
-import * as LevelHelper from '../helper/level-helper';import TimeRanges from '../utils/timeRanges';
 import {ErrorTypes, ErrorDetails} from '../errors';
 import {logger} from '../utils/logger';
 import { findFragWithCC } from '../utils/discontinuities';
 import TaskLoop from '../task-loop';
->>>>>>> aa4fa1b4
+import {FragmentState} from '../helper/fragment-tracker';
 
 const State = {
   STOPPED : 'STOPPED',
