import Event from '../events';
import EventHandler from '../event-handler';
import { logger } from '../utils/logger';
import { computeReloadInterval } from './level-helper';

class SubtitleTrackController extends EventHandler {
  constructor (hls) {
    super(hls,
      Event.MEDIA_ATTACHED,
      Event.MEDIA_DETACHING,
      Event.MANIFEST_LOADED,
      Event.SUBTITLE_TRACK_LOADED);
    this.tracks = [];
    this.trackId = -1;
    this.media = null;
    this.stopped = true;

    /**
     * @member {boolean} subtitleDisplay Enable/disable subtitle display rendering
     */
    this.subtitleDisplay = true;
<<<<<<< HEAD
=======

    /**
     * Keeps reference to a default track id when media has not been attached yet
     * @member {number}
     */
    this.queuedDefaultTrack = null;
>>>>>>> 85f5cc9b
  }

  destroy () {
    EventHandler.prototype.destroy.call(this);
  }

  // Listen for subtitle track change, then extract the current track ID.
  onMediaAttached (data) {
    this.media = data.media;
    if (!this.media) {
      return;
    }

    if (Number.isFinite(this.queuedDefaultTrack)) {
      this.subtitleTrack = this.queuedDefaultTrack;
      this.queuedDefaultTrack = null;
    }

    this.trackChangeListener = this._onTextTracksChanged.bind(this);

    this.useTextTrackPolling = !(this.media.textTracks && 'onchange' in this.media.textTracks);
    if (this.useTextTrackPolling) {
      this.subtitlePollingInterval = setInterval(() => {
        this.trackChangeListener();
      }, 500);
    } else {
      this.media.textTracks.addEventListener('change', this.trackChangeListener);
    }
  }

  onMediaDetaching () {
    if (!this.media) {
      return;
    }

    if (this.useTextTrackPolling) {
      clearInterval(this.subtitlePollingInterval);
    } else {
      this.media.textTracks.removeEventListener('change', this.trackChangeListener);
    }

    this.media = null;
  }

  // Fired whenever a new manifest is loaded.
  onManifestLoaded (data) {
    let tracks = data.subtitles || [];
    this.tracks = tracks;
    this.hls.trigger(Event.SUBTITLE_TRACKS_UPDATED, { subtitleTracks: tracks });

    // loop through available subtitle tracks and autoselect default if needed
    // TODO: improve selection logic to handle forced, etc
    tracks.forEach(track => {
      if (track.default) {
        // setting this.subtitleTrack will trigger internal logic
        // if media has not been attached yet, it will fail
        // we keep a reference to the default track id
        // and we'll set subtitleTrack when onMediaAttached is triggered
        if (this.media) {
          this.subtitleTrack = track.id;
        } else {
          this.queuedDefaultTrack = track.id;
        }
      }
    });
  }

  onSubtitleTrackLoaded (data) {
    const { id, details } = data;
    const { trackId, tracks } = this;
    const currentTrack = tracks[trackId];
    if (id >= tracks.length || id !== trackId || !currentTrack || this.stopped) {
      this._clearReloadTimer();
      return;
    }

    logger.log(`subtitle track ${id} loaded`);
    if (details.live) {
      const reloadInterval = computeReloadInterval(currentTrack.details, details, data.stats.trequest);
      logger.log(`Reloading live subtitle playlist in ${reloadInterval}ms`);
      this.timer = setTimeout(() => {
        this._loadCurrentTrack();
      }, reloadInterval);
    } else {
      this._clearReloadTimer();
    }
  }

  startLoad () {
    this.stopped = false;
    this._loadCurrentTrack();
  }

  stopLoad () {
    this.stopped = true;
    this._clearReloadTimer();
  }

  /** get alternate subtitle tracks list from playlist **/
  get subtitleTracks () {
    return this.tracks;
  }

  /** get index of the selected subtitle track (index in subtitle track lists) **/
  get subtitleTrack () {
    return this.trackId;
  }

  /** select a subtitle track, based on its index in subtitle track lists**/
  set subtitleTrack (subtitleTrackId) {
    if (this.trackId !== subtitleTrackId) {
      this._toggleTrackModes(subtitleTrackId);
      this._setSubtitleTrackInternal(subtitleTrackId);
    }
  }

  _clearReloadTimer () {
    if (this.timer) {
      clearTimeout(this.timer);
      this.timer = null;
    }
  }

  _loadCurrentTrack () {
    const { trackId, tracks, hls } = this;
    const currentTrack = tracks[trackId];
    if (trackId < 0 || !currentTrack || (currentTrack.details && !currentTrack.details.live)) {
      return;
    }
    logger.log(`Loading subtitle track ${trackId}`);
    hls.trigger(Event.SUBTITLE_TRACK_LOADING, { url: currentTrack.url, id: trackId });
  }

  /**
   * Disables the old subtitleTrack and sets current mode on the next subtitleTrack.
   * This operates on the DOM textTracks.
   * A value of -1 will disable all subtitle tracks.
   * @param newId - The id of the next track to enable
   * @private
   */
  _toggleTrackModes (newId) {
    const { media, subtitleDisplay, trackId } = this;
    if (!media) {
      return;
    }

    const textTracks = filterSubtitleTracks(media.textTracks);
    if (newId === -1) {
      [].slice.call(textTracks).forEach(track => {
        track.mode = 'disabled';
      });
    } else {
      const oldTrack = textTracks[trackId];
      if (oldTrack) {
        oldTrack.mode = 'disabled';
      }
    }

    const nextTrack = textTracks[newId];
    if (nextTrack) {
      nextTrack.mode = subtitleDisplay ? 'showing' : 'hidden';
    }
  }

  /**
     * This method is responsible for validating the subtitle index and periodically reloading if live.
     * Dispatches the SUBTITLE_TRACK_SWITCH event, which instructs the subtitle-stream-controller to load the selected track.
     * @param newId - The id of the subtitle track to activate.
     */
  _setSubtitleTrackInternal (newId) {
    const { hls, tracks } = this;
    if (!Number.isFinite(newId) || newId < -1 || newId >= tracks.length) {
      return;
    }

    this.trackId = newId;
    logger.log(`Switching to subtitle track ${newId}`);
    hls.trigger(Event.SUBTITLE_TRACK_SWITCH, { id: newId });
    this._loadCurrentTrack();
  }

  _onTextTracksChanged () {
    // Media is undefined when switching streams via loadSource()
<<<<<<< HEAD
    if (!this.media || !this.hls.config.renderNatively) {
=======
    if (!this.media) {
>>>>>>> 85f5cc9b
      return;
    }

    let trackId = -1;
    let tracks = filterSubtitleTracks(this.media.textTracks);
    for (let id = 0; id < tracks.length; id++) {
      if (tracks[id].mode === 'hidden') {
        // Do not break in case there is a following track with showing.
        trackId = id;
      } else if (tracks[id].mode === 'showing') {
        trackId = id;
        break;
      }
    }

    // Setting current subtitleTrack will invoke code.
    this.subtitleTrack = trackId;
  }
}

function filterSubtitleTracks (textTrackList) {
  let tracks = [];
  for (let i = 0; i < textTrackList.length; i++) {
    const track = textTrackList[i];
    // Edge adds a track without a label; we don't want to use it
    if (track.kind === 'subtitles' && track.label) {
      tracks.push(textTrackList[i]);
    }
  }
  return tracks;
}

export default SubtitleTrackController;<|MERGE_RESOLUTION|>--- conflicted
+++ resolved
@@ -19,15 +19,12 @@
      * @member {boolean} subtitleDisplay Enable/disable subtitle display rendering
      */
     this.subtitleDisplay = true;
-<<<<<<< HEAD
-=======
 
     /**
      * Keeps reference to a default track id when media has not been attached yet
      * @member {number}
      */
     this.queuedDefaultTrack = null;
->>>>>>> 85f5cc9b
   }
 
   destroy () {
@@ -211,11 +208,7 @@
 
   _onTextTracksChanged () {
     // Media is undefined when switching streams via loadSource()
-<<<<<<< HEAD
     if (!this.media || !this.hls.config.renderNatively) {
-=======
-    if (!this.media) {
->>>>>>> 85f5cc9b
       return;
     }
 
