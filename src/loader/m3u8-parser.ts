--- conflicted
+++ resolved
@@ -225,6 +225,10 @@
         frag.sn = currentSN;
         frag.cc = discontinuityCounter;
         frag.level = id;
+        if (currentInitSegment) {
+          frag.initSegment = currentInitSegment;
+          frag.rawProgramDateTime = currentInitSegment.rawProgramDateTime;
+        }
       }
 
       const duration = result[1];
@@ -238,9 +242,6 @@
       } else if (result[3]) {
         // url
         if (Number.isFinite(frag.duration)) {
-          if (currentInitSegment) {
-            frag.initSegment = currentInitSegment;
-          }
           frag.start = totalduration;
           if (levelkey) {
             frag.levelkey = levelkey;
@@ -424,20 +425,6 @@
           }
           case 'MAP': {
             const mapAttrs = new AttrList(value1);
-<<<<<<< HEAD
-            const init = new Fragment(type, baseurl);
-            init.relurl = mapAttrs.URI;
-            if (mapAttrs.BYTERANGE) {
-              init.setByteRange(mapAttrs.BYTERANGE);
-            }
-            init.level = id;
-            init.sn = 'initSegment';
-            if (levelkey) {
-              init.levelkey = levelkey;
-            }
-            init.initSegment = null;
-            currentInitSegment = init;
-=======
             if (frag.duration) {
               // Initial segment tag is after segment duration tag.
               //   #EXTINF: 6.0
@@ -453,7 +440,6 @@
               currentInitSegment = frag;
               createNextFrag = true;
             }
->>>>>>> 3331d6f9
             break;
           }
           case 'SERVER-CONTROL': {
