--- conflicted
+++ resolved
@@ -152,8 +152,6 @@
   }
 
   load(url, context) {
-<<<<<<< HEAD
-
     const config = this.hls.config;
 
     // Check if a loader for this context already exists
@@ -161,12 +159,6 @@
     if (loader) {
       const loaderContext = loader.context;
       if (loaderContext && loaderContext.url === url) { // same URL can't overlap
-=======
-    let loader = this.loaders[context.type];
-    if (loader !== undefined) {
-      let loaderContext = loader.context;
-      if (loaderContext && loaderContext.url === url) {
->>>>>>> f4a86a16
         logger.trace(`playlist request ongoing`);
         return false;
       } else {
@@ -174,8 +166,6 @@
         loader.abort();
       }
     }
-<<<<<<< HEAD
-
     let maxRetry,
         timeout,
         retryDelay,
@@ -185,29 +175,17 @@
     // context (manifest, level, audio/subs playlist)
     switch(context.type) {
     case ContextType.MANIFEST:
-=======
-    let config = this.hls.config,
-        maxRetry,
-        timeout,
-        retryDelay,
-        maxRetryDelay;
-    if (context.type === 'manifest') {
->>>>>>> f4a86a16
       maxRetry = config.manifestLoadingMaxRetry;
       timeout = config.manifestLoadingTimeOut;
       retryDelay = config.manifestLoadingRetryDelay;
       maxRetryDelay = config.manifestLoadingMaxRetryTimeout;
-<<<<<<< HEAD
       break;
-    default:
-=======
-    } else if (context.type === 'level') {
+    case ContextType.LEVEL:
       // Disable internal loader retry logic, since we are managing retries in Level Controller
       maxRetry = 0;
       timeout = config.levelLoadingTimeOut;
-    } else {
       // TODO Introduce retry settings for audio-track and subtitle-track, it should not use level retry config
->>>>>>> f4a86a16
+    default:
       maxRetry = config.levelLoadingMaxRetry;
       timeout = config.levelLoadingTimeOut;
       retryDelay = config.levelLoadingRetryDelay;
@@ -222,13 +200,6 @@
     context.responseType = context.responseType || ''; // FIXME: (should not be necessary to do this)
 
     let loaderConfig, loaderCallbacks;
-<<<<<<< HEAD
-=======
-    loaderConfig = {timeout, maxRetry, retryDelay, maxRetryDelay};
-    loaderCallbacks = { onSuccess : this.loadsuccess.bind(this), onError :this.loaderror.bind(this), onTimeout : this.loadtimeout.bind(this)};
-    loader.load(context,loaderConfig,loaderCallbacks);
-  }
->>>>>>> f4a86a16
 
     loaderConfig = {
       timeout,
