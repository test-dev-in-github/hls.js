--- conflicted
+++ resolved
@@ -11,37 +11,7 @@
 
 import Event from '../events';
 import EventHandler from '../event-handler';
-<<<<<<< HEAD
-import {ErrorTypes, ErrorDetails} from '../errors';
-import AttrList from '../utils/attr-list';
-import {logger} from '../utils/logger';
-import {isCodecType} from '../utils/codecs';
-
-// https://regex101.com is your friend
-const MASTER_PLAYLIST_REGEX = /#EXT-X-STREAM-INF:([^\n\r]*)[\r\n]+([^\r\n]+)/g;
-const MASTER_PLAYLIST_MEDIA_REGEX = /#EXT-X-MEDIA:(.*)/g;
-
-const LEVEL_PLAYLIST_REGEX_FAST = new RegExp([
-  /#EXTINF:\s*(\d*(?:\.\d+)?)(?:,(.*)\s+)?/.source, // duration (#EXTINF:<duration>,<title>), group 1 => duration, group 2 => title
-  /|(?!#)(\S+)/.source,                          // segment URI, group 3 => the URI (note newline is not eaten)
-  /|#EXT-X-BYTERANGE:*(.+)/.source,              // next segment's byterange, group 4 => range spec (x@y)
-  /|#EXT-X-PROGRAM-DATE-TIME:(.+)/.source,       // next segment's program date/time group 5 => the datetime spec
-  /|#.*/.source                                  // All other non-segment oriented tags will match with all groups empty
-].join(''), 'g');
-
-const LEVEL_PLAYLIST_REGEX_SLOW = /(?:(?:#(EXTM3U))|(?:#EXT-X-(PLAYLIST-TYPE):(.+))|(?:#EXT-X-(MEDIA-SEQUENCE): *(\d+))|(?:#EXT-X-(TARGETDURATION): *(\d+))|(?:#EXT-X-(KEY):(.+))|(?:#EXT-X-(START):(.+))|(?:#EXT-X-(ENDLIST))|(?:#EXT-X-(DISCONTINUITY-SEQ)UENCE:(\d+))|(?:#EXT-X-(DIS)CONTINUITY))|(?:#EXT-X-(VERSION):(\d+))|(?:#EXT-X-(MAP):(.+))|(?:(#)(.*):(.*))|(?:(#)(.*))(?:.*)\r?\n?/;
-
-class LevelKey {
-
-  constructor() {
-    this.method = null;
-    this.key = null;
-    this.iv = null;
-    this._uri = null;
-  }
-=======
 import { ErrorTypes, ErrorDetails } from '../errors';
->>>>>>> 661d31ed
 
 import { logger } from '../utils/logger';
 
@@ -156,29 +126,6 @@
   getInternalLoader (context) {
     return this.loaders[context.type];
   }
-<<<<<<< HEAD
-}
-
-function findGroup(groups, mediaGroupId) {
-  if (!groups) {
-    return null;
-  }
-
-  let matchingGroup = null;
-
-  for (let i = 0; i < groups.length; i ++) {
-    const group = groups[i];
-    if (group.id === mediaGroupId) {
-      matchingGroup = group;
-    }
-  }
-
-  return matchingGroup;
-}
-
-class PlaylistLoader extends EventHandler {
-=======
->>>>>>> 661d31ed
 
   resetInternalLoader (contextType) {
     if (this.loaders[contextType])
@@ -220,15 +167,6 @@
     this.load(data.url, { type: ContextType.SUBTITLE_TRACK, id: data.id });
   }
 
-<<<<<<< HEAD
-  load(url, context) {
-    let loader = this.loaders[context.type];
-    if (loader !== undefined) {
-      let loaderContext = loader.context;
-      if (loaderContext && loaderContext.url === url) {
-        logger.trace(`playlist request ongoing`);
-        return;
-=======
   load (url, context) {
     const config = this.hls.config;
 
@@ -239,20 +177,11 @@
       if (loaderContext && loaderContext.url === url) { // same URL can't overlap
         logger.trace('playlist request ongoing');
         return false;
->>>>>>> 661d31ed
       } else {
         logger.warn(`aborting previous loader for type: ${context.type}`);
         loader.abort();
       }
     }
-<<<<<<< HEAD
-    let config = this.hls.config,
-        maxRetry,
-        timeout,
-        retryDelay,
-        maxRetryDelay;
-    if (context.type === 'manifest') {
-=======
     let maxRetry,
       timeout,
       retryDelay,
@@ -262,19 +191,10 @@
     // context (manifest, level, audio/subs playlist)
     switch (context.type) {
     case ContextType.MANIFEST:
->>>>>>> 661d31ed
       maxRetry = config.manifestLoadingMaxRetry;
       timeout = config.manifestLoadingTimeOut;
       retryDelay = config.manifestLoadingRetryDelay;
       maxRetryDelay = config.manifestLoadingMaxRetryTimeout;
-<<<<<<< HEAD
-    } else if (context.type === 'level') {
-      // Disable internal loader retry logic, since we are managing retries in Level Controller
-      maxRetry = 0;
-      timeout = config.levelLoadingTimeOut;
-    } else {
-      // TODO Introduce retry settings for audio-track and subtitle-track, it should not use level retry config
-=======
       break;
     case ContextType.LEVEL:
       // Disable internal loader retry logic, since we are managing retries in Level Controller
@@ -283,7 +203,6 @@
       // TODO Introduce retry settings for audio-track and subtitle-track, it should not use level retry config
       break;
     default:
->>>>>>> 661d31ed
       maxRetry = config.levelLoadingMaxRetry;
       timeout = config.levelLoadingTimeOut;
       retryDelay = config.levelLoadingRetryDelay;
@@ -298,13 +217,6 @@
     context.responseType = context.responseType || ''; // FIXME: (should not be necessary to do this)
 
     let loaderConfig, loaderCallbacks;
-<<<<<<< HEAD
-    loaderConfig = {timeout, maxRetry, retryDelay, maxRetryDelay};
-    loaderCallbacks = { onSuccess : this.loadsuccess.bind(this), onError :this.loaderror.bind(this), onTimeout : this.loadtimeout.bind(this)};
-    loader.load(context,loaderConfig,loaderCallbacks);
-  }
-=======
->>>>>>> 661d31ed
 
     loaderConfig = {
       timeout,
@@ -351,43 +263,8 @@
       this._handleMasterPlaylist(response, stats, context, networkDetails);
   }
 
-<<<<<<< HEAD
-  parseMasterPlaylistMedia(string, baseurl, type, audioGroups=[]) {
-    let result;
-    let medias = [];
-    let id = 0;
-    MASTER_PLAYLIST_MEDIA_REGEX.lastIndex = 0;
-    while ((result = MASTER_PLAYLIST_MEDIA_REGEX.exec(string)) !== null) {
-      const media = {};
-      const attrs = new AttrList(result[1]);
-      if (attrs.TYPE === type) {
-        media.groupId = attrs['GROUP-ID'];
-        media.instreamId = attrs['INSTREAM-ID'];
-        media.name = attrs.NAME;
-        media.type = type;
-        media.default = (attrs.DEFAULT === 'YES');
-        media.autoselect = (attrs.AUTOSELECT === 'YES');
-        media.forced = (attrs.FORCED === 'YES');
-        if (attrs.URI) {
-          media.url = this.resolve(attrs.URI, baseurl);
-        }
-        media.lang = attrs.LANGUAGE;
-        if (!media.name) {
-            media.name = media.lang;
-        }
-        if (audioGroups.length) {
-          const groupCodec = findGroup(audioGroups, media.groupId);
-          media.audioCodec = groupCodec ? groupCodec.codec : audioGroups[0].codec;
-        }
-        media.id = id++;
-        medias.push(media);
-      }
-    }
-    return medias;
-=======
   loaderror (response, context, networkDetails = null) {
     this._handleNetworkError(context, networkDetails);
->>>>>>> 661d31ed
   }
 
   loadtimeout (stats, context, networkDetails = null) {
@@ -480,83 +357,6 @@
         networkDetails
       });
     }
-<<<<<<< HEAD
-    stats.tload = performance.now();
-    //stats.mtime = new Date(target.getResponseHeader('Last-Modified'));
-    if (string.indexOf('#EXTM3U') === 0) {
-      if (string.indexOf('#EXTINF:') > 0) {
-        let isLevel = (type !== 'audioTrack' && type !== 'subtitleTrack'),
-            levelId = !isNaN(level) ? level : !isNaN(id) ? id : 0,
-            levelDetails = this.parseLevelPlaylist(string, url, levelId, (type === 'audioTrack' ? 'audio' : (type === 'subtitleTrack' ? 'subtitle' : 'main') ));
-            levelDetails.tload = stats.tload;
-        if (type === 'manifest') {
-        // first request, stream manifest (no master playlist), fire manifest loaded event with level details
-          hls.trigger(Event.MANIFEST_LOADED, {levels: [{url: url, details : levelDetails}], audioTracks : [], url: url, stats: stats, networkDetails: networkDetails});
-        }
-        stats.tparsed = performance.now();
-        if (levelDetails.targetduration) {
-          if (isLevel) {
-            hls.trigger(Event.LEVEL_LOADED, {details: levelDetails, level: level || 0, id: id || 0, stats: stats, networkDetails: networkDetails});
-          } else {
-            if (type === 'audioTrack') {
-              hls.trigger(Event.AUDIO_TRACK_LOADED, {details: levelDetails, id: id, stats: stats, networkDetails: networkDetails});
-            }
-            else if (type === 'subtitleTrack') {
-              hls.trigger(Event.SUBTITLE_TRACK_LOADED, {details: levelDetails, id: id, stats: stats, networkDetails: networkDetails});
-            }
-          }
-        } else {
-          hls.trigger(Event.ERROR, {type: ErrorTypes.NETWORK_ERROR, details: ErrorDetails.MANIFEST_PARSING_ERROR, fatal: true, url: url, reason: 'invalid targetduration', networkDetails: networkDetails});
-        }
-      } else {
-        let levels = this.parseMasterPlaylist(string, url);
-        // multi level playlist, parse level info
-        if (levels.length) {
-          const audioGroups = levels.map(l => ({ id: l.attrs.AUDIO, codec: l.audioCodec}));
-          let audioTracks = this.parseMasterPlaylistMedia(string, url, 'AUDIO', audioGroups);
-          let subtitles = this.parseMasterPlaylistMedia(string, url, 'SUBTITLES');
-          let captions = this.parseMasterPlaylistMedia(string, url, 'CLOSED-CAPTIONS');
-          if (audioTracks.length) {
-            // check if we have found an audio track embedded in main playlist (audio track without URI attribute)
-            let embeddedAudioFound = false;
-            audioTracks.forEach(audioTrack => {
-              if(!audioTrack.url) {
-                embeddedAudioFound = true;
-              }
-            });
-            // if no embedded audio track defined, but audio codec signaled in quality level, we need to signal this main audio track
-            // this could happen with playlists with alt audio rendition in which quality levels (main) contains both audio+video. but with mixed audio track not signaled
-            if (embeddedAudioFound === false && levels[0].audioCodec && !levels[0].attrs.AUDIO) {
-              logger.log('audio codec signaled in quality level, but no embedded audio track signaled, create one');
-              audioTracks.unshift({ type : 'main', name : 'main'});
-            }
-          }
-          hls.trigger(Event.MANIFEST_LOADED, {levels, audioTracks, subtitles, captions, url, stats, networkDetails});
-        } else {
-          if (type === 'manifest') {
-            hls.trigger(Event.ERROR, {
-              type: ErrorTypes.NETWORK_ERROR,
-              details: ErrorDetails.MANIFEST_PARSING_ERROR,
-              fatal: true,
-              url: url,
-              reason: 'no level found in manifest',
-              networkDetails
-            });
-          } else {
-            hls.trigger(Event.ERROR, {
-              type: ErrorTypes.NETWORK_ERROR,
-              details: ErrorDetails.LEVEL_EMPTY_ERROR,
-              fatal: false,
-              url: url,
-              reason: 'no fragments found in level',
-              level: context.level
-            });
-          }
-        }
-      }
-    } else {
-      hls.trigger(Event.ERROR, {type: ErrorTypes.NETWORK_ERROR, details: ErrorDetails.MANIFEST_PARSING_ERROR, fatal: true, url: url, reason: 'no EXTM3U delimiter', networkDetails: networkDetails});
-=======
 
     // save parsing time
     stats.tparsed = performance.now();
@@ -577,7 +377,6 @@
         responseType: 'arraybuffer'
       });
       return;
->>>>>>> 661d31ed
     }
 
     // extend the context with the new levelDetails property
@@ -638,9 +437,6 @@
       loader.abort();
       this.resetInternalLoader(context.type);
     }
-<<<<<<< HEAD
-    this.hls.trigger(Event.ERROR, {type: ErrorTypes.NETWORK_ERROR, details: details, fatal: fatal, url: context.url, loader: loader, response: response, context : context, networkDetails: networkDetails});
-=======
 
     this.hls.trigger(Event.ERROR, {
       type: ErrorTypes.NETWORK_ERROR,
@@ -651,7 +447,6 @@
       context,
       networkDetails
     });
->>>>>>> 661d31ed
   }
 
   _handlePlaylistLoaded (response, stats, context, networkDetails) {
@@ -691,14 +486,6 @@
         break;
       }
     }
-<<<<<<< HEAD
-    if (loader) {
-      loader.abort();
-      this.loaders[context.type] = undefined;
-    }
-    this.hls.trigger(Event.ERROR, {type: ErrorTypes.NETWORK_ERROR, details: details, fatal: fatal, url: context.url, loader: loader, context : context, networkDetails: networkDetails});
-=======
->>>>>>> 661d31ed
   }
 }
 
