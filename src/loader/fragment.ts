
import { buildAbsoluteURL } from 'url-toolkit';
import { logger } from '../utils/logger';
import LevelKey from './level-key';
import { PlaylistLevelType } from '../types/loader';

export enum ElementaryStreamTypes {
  AUDIO = 'audio',
  VIDEO = 'video',
}

export default class Fragment {
  private _url: string | null = null;
  private _byteRange: number[] | null = null;
  private _decryptdata: LevelKey | null = null;

  // Holds the types of data this fragment supports
  private _elementaryStreams: Record<ElementaryStreamTypes, boolean> = {
    [ElementaryStreamTypes.AUDIO]: false,
    [ElementaryStreamTypes.VIDEO]: false
  };

  public rawProgramDateTime: string | null = null;
  public programDateTime: number | null = null;
  public title: string | null = null;
  public tagList: Array<string[]> = [];

  // TODO: Move at least baseurl to constructor.
  // Currently we do a two-pass construction as use the Fragment class almost like a object for holding parsing state.
  // It may make more sense to just use a POJO to keep state during the parsing phase.
  // Have Fragment be the representation once we have a known state?
  // Something to think on.

<<<<<<< HEAD
  // Discontinuity Counter
  public cc!: number;

=======
>>>>>>> 702a892f
  public type!: PlaylistLevelType;
  // relurl is the portion of the URL that comes from inside the playlist.
  public relurl!: string;
  // baseurl is the URL to the playlist
  public baseurl!: string;
  // EXTINF has to be present for a m3u8 to be considered valid
  public duration!: number;
  // When this segment starts in the timeline
  public start!: number;
  // sn notates the sequence number for a segment, and if set to a string can be 'initSegment'
  public sn: number | 'initSegment' = 0;

  public urlId: number = 0;
  // level matches this fragment to a index playlist
  public level: number = 0;
  // levelkey is the EXT-X-KEY that applies to this segment for decryption
  // core difference from the private field _decryptdata is the lack of the initialized IV
  // _decryptdata will set the IV for this segment based on the segment number in the fragment
  public levelkey?: LevelKey;

  // TODO(typescript-xhrloader)
  public loader: any;

  // setByteRange converts a EXT-X-BYTERANGE attribute into a two element array
  setByteRange (value: string, previousFrag?: Fragment) {
    const params = value.split('@', 2);
    const byteRange: number[] = [];
    if (params.length === 1) {
      byteRange[0] = previousFrag ? previousFrag.byteRangeEndOffset : 0;
    } else {
      byteRange[0] = parseInt(params[1]);
    }
    byteRange[1] = parseInt(params[0]) + byteRange[0];
    this._byteRange = byteRange;
  }

  get url () {
    if (!this._url && this.relurl) {
      this._url = buildAbsoluteURL(this.baseurl, this.relurl, { alwaysNormalize: true });
    }

    return this._url;
  }

  set url (value) {
    this._url = value;
  }

  get byteRange (): number[] {
    if (!this._byteRange) {
      return [];
    }

    return this._byteRange;
  }

  /**
   * @type {number}
   */
  get byteRangeStartOffset () {
    return this.byteRange[0];
  }

  get byteRangeEndOffset () {
    return this.byteRange[1];
  }

  get decryptdata (): LevelKey | null {
    if (!this.levelkey && !this._decryptdata) {
      return null;
    }

    if (!this._decryptdata && this.levelkey) {
      let sn = this.sn;
      if (typeof sn !== 'number') {
        // We are fetching decryption data for a initialization segment
        // If the segment was encrypted with AES-128
        // It must have an IV defined. We cannot substitute the Segment Number in.
        if (this.levelkey && this.levelkey.method === 'AES-128' && !this.levelkey.iv) {
          logger.warn(`missing IV for initialization segment with method="${this.levelkey.method}" - compliance issue`);
        }

        /*
        Be converted to a Number.
        'initSegment' will become NaN.
        NaN, which when converted through ToInt32() -> +0.
        ---
        Explicitly set sn to resulting value from implicit conversions 'initSegment' values for IV generation.
        */
        sn = 0;
      }
      this._decryptdata = this.setDecryptDataFromLevelKey(this.levelkey, sn);
    }

    return this._decryptdata;
  }

  get endProgramDateTime () {
    if (this.programDateTime === null) {
      return null;
    }

    if (!Number.isFinite(this.programDateTime)) {
      return null;
    }

    let duration = !Number.isFinite(this.duration) ? 0 : this.duration;

    return this.programDateTime + (duration * 1000);
  }

  get encrypted () {
    return !!((this.decryptdata && this.decryptdata.uri !== null) && (this.decryptdata.key === null));
  }

  /**
   * @param {ElementaryStreamTypes} type
   */
  addElementaryStream (type: ElementaryStreamTypes) {
    this._elementaryStreams[type] = true;
  }

  /**
   * @param {ElementaryStreamTypes} type
   */
  hasElementaryStream (type: ElementaryStreamTypes) {
    return this._elementaryStreams[type] === true;
  }

  /**
   * Utility method for parseLevelPlaylist to create an initialization vector for a given segment
   * @param {number} segmentNumber - segment number to generate IV with
   * @returns {Uint8Array}
   */
  createInitializationVector (segmentNumber: number): Uint8Array {
    let uint8View = new Uint8Array(16);

    for (let i = 12; i < 16; i++) {
      uint8View[i] = (segmentNumber >> 8 * (15 - i)) & 0xff;
    }

    return uint8View;
  }

  /**
   * Utility method for parseLevelPlaylist to get a fragment's decryption data from the currently parsed encryption key data
   * @param levelkey - a playlist's encryption info
   * @param segmentNumber - the fragment's segment number
   * @returns {LevelKey} - an object to be applied as a fragment's decryptdata
   */
  setDecryptDataFromLevelKey (levelkey: LevelKey, segmentNumber: number): LevelKey {
    let decryptdata = levelkey;

    if (levelkey && levelkey.method && levelkey.uri && !levelkey.iv) {
      decryptdata = new LevelKey(levelkey.baseuri, levelkey.reluri);
      decryptdata.method = levelkey.method;
      decryptdata.iv = this.createInitializationVector(segmentNumber);
    }

    return decryptdata;
  }
}<|MERGE_RESOLUTION|>--- conflicted
+++ resolved
@@ -31,12 +31,9 @@
   // Have Fragment be the representation once we have a known state?
   // Something to think on.
 
-<<<<<<< HEAD
   // Discontinuity Counter
   public cc!: number;
 
-=======
->>>>>>> 702a892f
   public type!: PlaylistLevelType;
   // relurl is the portion of the URL that comes from inside the playlist.
   public relurl!: string;
