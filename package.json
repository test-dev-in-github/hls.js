--- conflicted
+++ resolved
@@ -103,13 +103,8 @@
     "typescript": "^3.9.5",
     "webpack": "^4.43.0",
     "webpack-cli": "^3.1.2",
-<<<<<<< HEAD
     "webpack-dev-server": "^3.11.0",
-    "webpack-merge": "^4.2.2",
-=======
-    "webpack-dev-server": "^3.1.4",
     "webpack-merge": "^5.1.2",
->>>>>>> d77a2691
     "webworkify-webpack": "^2.1.5"
   }
 }